--- conflicted
+++ resolved
@@ -459,18 +459,7 @@
             }
             else
             {
-<<<<<<< HEAD
                 //App.InteractionViewModel.TabStripSelectedIndex = TabStrip.SelectedIndex;
-=======
-
-                Microsoft.UI.Xaml.Controls.FontIconSource icon = new Microsoft.UI.Xaml.Controls.FontIconSource();
-                icon.Glyph = "\xE713";
-                if ((tabView.SelectedItem as TabViewItem).Header.ToString() != ResourceController.GetTranslation("SidebarSettings/Text") && (tabView.SelectedItem as TabViewItem).IconSource != icon)
-                {
-                    App.CurrentInstance = GetCurrentSelectedTabInstance<ModernShellPage>();
-                }
-
->>>>>>> e94bd59f
                 if ((tabView.SelectedItem as TabViewItem).Header.ToString() == ResourceController.GetTranslation("SidebarSettings/Text"))
                 {
                     App.InteractionViewModel.TabsLeftMargin = new Thickness(0, 0, 0, 0);
