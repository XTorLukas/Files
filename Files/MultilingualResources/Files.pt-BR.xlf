﻿<?xml version="1.0" encoding="utf-8"?>
<xliff version="1.2" xmlns="urn:oasis:names:tc:xliff:document:1.2" xmlns:xsi="http://www.w3.org/2001/XMLSchema-instance" xsi:schemaLocation="urn:oasis:names:tc:xliff:document:1.2 xliff-core-1.2-transitional.xsd">
  <file datatype="xml" source-language="en-US" target-language="pt-BR" original="FILES/STRINGS/EN-US/RESOURCES.RESW" tool-id="MultilingualAppToolkit" product-name="n/a" product-version="n/a" build-num="n/a">
    <header>
      <tool tool-id="MultilingualAppToolkit" tool-name="Multilingual App Toolkit" tool-version="4.0.6916.0" tool-company="Microsoft" />
    </header>
    <body>
      <group id="FILES/STRINGS/EN-US/RESOURCES.RESW" datatype="resx">
        <trans-unit id="ConfirmDeleteDialog.Title" translate="yes" xml:space="preserve">
          <source>Delete Item(s)</source>
          <target state="translated">Excluir item(ns)</target>
        </trans-unit>
        <trans-unit id="ConfirmDeleteDialogCancelButton.Content" translate="yes" xml:space="preserve">
          <source>Cancel</source>
          <target state="translated">Cancelar</target>
        </trans-unit>
        <trans-unit id="ConfirmDeleteDialogDeleteButton.Content" translate="yes" xml:space="preserve">
          <source>Delete</source>
          <target state="translated">Excluir</target>
        </trans-unit>
        <trans-unit id="ConfirmDeleteDialogHeader.Text" translate="yes" xml:space="preserve">
          <source>Are you sure you want to delete the selected item(s)?</source>
          <target state="translated">Tem certeza de que deseja excluir o(s) item(ns) selecionado(s)?</target>
        </trans-unit>
        <trans-unit id="ConfirmDeleteDialogPermanentlyDeleteCheckBox.Content" translate="yes" xml:space="preserve">
          <source>Permanently delete</source>
          <target state="translated">Excluir permanentemente</target>
        </trans-unit>
        <trans-unit id="SideBarOpenInNewTab.Text" translate="yes" xml:space="preserve">
          <source>Open in new tab</source>
          <target state="translated">Abrir em uma nova guia</target>
        </trans-unit>
        <trans-unit id="SideBarOpenInNewWindow.Text" translate="yes" xml:space="preserve">
          <source>Open in new window</source>
          <target state="translated">Abrir em nova janela</target>
        </trans-unit>
        <trans-unit id="ExtractFilesDialog.Title" translate="yes" xml:space="preserve">
          <source>Extract Compressed Archive</source>
          <target state="translated">Extrair arquivo compactado</target>
        </trans-unit>
        <trans-unit id="ExtractFilesDialog.CloseButtonText" translate="yes" xml:space="preserve">
          <source>Cancel</source>
          <target state="translated">Cancelar</target>
        </trans-unit>
        <trans-unit id="ExtractFilesDialog.PrimaryButtonText" translate="yes" xml:space="preserve">
          <source>Extract</source>
          <target state="translated">Extrair</target>
        </trans-unit>
        <trans-unit id="NavigationToolbarNewTab.Text" translate="yes" xml:space="preserve">
          <source>New Tab</source>
          <target state="translated">Nova guia</target>
        </trans-unit>
        <trans-unit id="NavigationToolbarNewWindow.Text" translate="yes" xml:space="preserve">
          <source>New Window</source>
          <target state="translated">Nova Janela</target>
        </trans-unit>
        <trans-unit id="ModernNavigationToolbaNewFolder.Text" translate="yes" xml:space="preserve">
          <source>Folder</source>
          <target state="translated">Pasta</target>
        </trans-unit>
        <trans-unit id="ModernNavigationToolbaNewBitmapImage.Text" translate="yes" xml:space="preserve">
          <source>Bitmap Image</source>
          <target state="translated">Imagem de Bitmap</target>
        </trans-unit>
        <trans-unit id="ModernNavigationToolbaNewTextDocument.Text" translate="yes" xml:space="preserve">
          <source>Text Document</source>
          <target state="translated">Documento de Texto</target>
        </trans-unit>
        <trans-unit id="NavigationToolbarCopyPath.Text" translate="yes" xml:space="preserve">
          <source>Copy Path</source>
          <target state="translated">Copiar Caminho</target>
        </trans-unit>
        <trans-unit id="NavigationToolbarPaste.Text" translate="yes" xml:space="preserve">
          <source>Paste</source>
          <target state="translated">Colar</target>
        </trans-unit>
        <trans-unit id="SidebarDrives" translate="yes" xml:space="preserve">
          <source>Drives</source>
          <target state="translated">Dispositivos e unidades</target>
        </trans-unit>
        <trans-unit id="nameColumn.Header" translate="yes" xml:space="preserve">
          <source>Name</source>
          <target state="translated">Nome</target>
        </trans-unit>
        <trans-unit id="dateColumn.Header" translate="yes" xml:space="preserve">
          <source>Date modified</source>
          <target state="translated">Data de modificação</target>
        </trans-unit>
        <trans-unit id="typeColumn.Header" translate="yes" xml:space="preserve">
          <source>Type</source>
          <target state="translated">Tipo</target>
        </trans-unit>
        <trans-unit id="sizeColumn.Header" translate="yes" xml:space="preserve">
          <source>Size</source>
          <target state="translated">Tamanho</target>
        </trans-unit>
        <trans-unit id="NavigationToolbarOpenInTerminal.Text" translate="yes" xml:space="preserve">
          <source>Open in Terminal...</source>
          <target state="translated">Abrir no Terminal</target>
        </trans-unit>
        <trans-unit id="PropertiesCreated.Text" translate="yes" xml:space="preserve">
          <source>Created:</source>
          <target state="translated">Criado em:</target>
        </trans-unit>
        <trans-unit id="PropertiesItemFileName.PlaceholderText" translate="yes" xml:space="preserve">
          <source>Item Name</source>
          <target state="translated">Nome do item</target>
        </trans-unit>
        <trans-unit id="ExtractFilesDialogDescription.Text" translate="yes" xml:space="preserve">
          <source>Pick a location to extract this compressed archive to. You'll need to stay in the current folder until we're done. A new tab will open up with the extracted items.</source>
          <target state="translated">Escolha um local para extrair esse arquivo compactado. Você precisará permanecer na pasta atual até terminarmos. Uma nova guia será aberta com os itens extraídos.</target>
        </trans-unit>
        <trans-unit id="ExtractFilesDialogBrowseButton.Content" translate="yes" xml:space="preserve">
          <source>Browse</source>
          <target state="translated">Procurar</target>
        </trans-unit>
        <trans-unit id="PropertiesItemPath.Text" translate="yes" xml:space="preserve">
          <source>Path:</source>
          <target state="translated">Caminho:</target>
        </trans-unit>
        <trans-unit id="PropertiesItemSize.Text" translate="yes" xml:space="preserve">
          <source>Size:</source>
          <target state="translated">Tamanho:</target>
        </trans-unit>
        <trans-unit id="ErrorDialogThisActionCannotBeDone" translate="yes" xml:space="preserve">
          <source>This action cannot be done</source>
          <target state="translated">Esta ação não pode ser executada</target>
        </trans-unit>
        <trans-unit id="ErrorDialogTheDestinationFolder" translate="yes" xml:space="preserve">
          <source>The destination folder</source>
          <target state="translated">A pasta de destino</target>
        </trans-unit>
        <trans-unit id="ErrorDialogIsASubfolder" translate="yes" xml:space="preserve">
          <source>is a subfolder of the source folder</source>
          <target state="translated">é uma subpasta da pasta de origem</target>
        </trans-unit>
        <trans-unit id="ErrorDialogSkip" translate="yes" xml:space="preserve">
          <source>Skip</source>
          <target state="translated">Ignorar</target>
        </trans-unit>
        <trans-unit id="ErrorDialogCancel" translate="yes" xml:space="preserve">
          <source>Cancel</source>
          <target state="translated">Cancelar</target>
        </trans-unit>
        <trans-unit id="PropertiesItemType.Text" translate="yes" xml:space="preserve">
          <source>Item type:</source>
          <target state="translated">Tipo de arquivo:</target>
        </trans-unit>
        <trans-unit id="StatusBarControlSelectAll.Text" translate="yes" xml:space="preserve">
          <source>Select All</source>
          <target state="translated">Selecionar Tudo</target>
        </trans-unit>
        <trans-unit id="StatusBarControlInvertSelection.Text" translate="yes" xml:space="preserve">
          <source>Invert Selection</source>
          <target state="translated">Inverter seleção</target>
        </trans-unit>
        <trans-unit id="StatusBarControlClearSelection.Text" translate="yes" xml:space="preserve">
          <source>Clear Selection</source>
          <target state="translated">Limpar Seleção</target>
        </trans-unit>
        <trans-unit id="StatusBarControlListView.Text" translate="yes" xml:space="preserve">
          <source>List View</source>
          <target state="translated">Lista</target>
        </trans-unit>
        <trans-unit id="PropertiesModified.Text" translate="yes" xml:space="preserve">
          <source>Modified:</source>
          <target state="translated">Modificado em:</target>
        </trans-unit>
        <trans-unit id="PropertiesAccessed.Text" translate="yes" xml:space="preserve">
          <source>Accessed:</source>
          <target state="translated">Acessado em:</target>
        </trans-unit>
        <trans-unit id="PropertiesOwner.Text" translate="yes" xml:space="preserve">
          <source>Owner:</source>
          <target state="translated">Proprietário:</target>
        </trans-unit>
        <trans-unit id="RecentItemClearAll.Text" translate="yes" xml:space="preserve">
          <source>Clear all items</source>
          <target state="translated">Limpar todos os itens</target>
        </trans-unit>
        <trans-unit id="NavigationToolbarVisiblePath.PlaceholderText" translate="yes" xml:space="preserve">
          <source>Enter a path</source>
          <target state="translated">Insira um caminho</target>
        </trans-unit>
        <trans-unit id="NavigationToolbarSearchReigon.PlaceholderText" translate="yes" xml:space="preserve">
          <source>Search</source>
          <target state="translated">Pesquisar</target>
        </trans-unit>
        <trans-unit id="RecentItemDescription.Text" translate="yes" xml:space="preserve">
          <source>Files and folders you've previously accessed will show up here</source>
          <target state="translated">Os arquivos e pastas que você acessou anteriormente aparecerão aqui</target>
        </trans-unit>
        <trans-unit id="RecentItemOpenFileLocation.Text" translate="yes" xml:space="preserve">
          <source>Open file location</source>
          <target state="translated">Abrir local do arquivo</target>
        </trans-unit>
        <trans-unit id="RecentItemRemove.Text" translate="yes" xml:space="preserve">
          <source>Remove this item</source>
          <target state="translated">Remover este item?</target>
        </trans-unit>
        <trans-unit id="RecentItems.Text" translate="yes" xml:space="preserve">
          <source>Recent items</source>
          <target state="translated">Arquivos recentes</target>
        </trans-unit>
        <trans-unit id="SettingsAboutAppName.Text" translate="yes" xml:space="preserve">
          <source>Files UWP</source>
          <target state="translated">Files UWP</target>
        </trans-unit>
        <trans-unit id="SettingsAboutLicense.Text" translate="yes" xml:space="preserve">
          <source>License: </source>
          <target state="translated">Licença: </target>
        </trans-unit>
        <trans-unit id="SettingsAboutSpecialThanks.Text" translate="yes" xml:space="preserve">
          <source>Special thanks to:</source>
          <target state="translated">Agradecimentos especiais para:</target>
        </trans-unit>
        <trans-unit id="SettingsAboutSubmitFeedback.Text" translate="yes" xml:space="preserve">
          <source>Submit Feedback</source>
          <target state="translated">Enviar Comentários</target>
        </trans-unit>
        <trans-unit id="SettingsAboutSubmitFeedbackDescription.Text" translate="yes" xml:space="preserve">
          <source>Send the developers an issue report with more information</source>
          <target state="translated">Envie aos desenvolvedores um relatório de problemas com mais informações</target>
        </trans-unit>
        <trans-unit id="SettingsAboutThirdPartyLicenses.Text" translate="yes" xml:space="preserve">
          <source>Third Party Licenses</source>
          <target state="translated">Licenças de Terceiros</target>
        </trans-unit>
        <trans-unit id="SettingsAboutTitle.Text" translate="yes" xml:space="preserve">
          <source>About</source>
          <target state="translated">Sobre</target>
        </trans-unit>
        <trans-unit id="SettingsAboutWebsite.Text" translate="yes" xml:space="preserve">
          <source>Website: </source>
          <target state="translated">Site da web: </target>
        </trans-unit>
        <trans-unit id="SettingsAppearanceAcrylicSidebar.Text" translate="yes" xml:space="preserve">
          <source>Acrylic sidebar</source>
          <target state="translated">Barra lateral em acrílico</target>
        </trans-unit>
        <trans-unit id="SettingsAppearanceDateFormat.Text" translate="yes" xml:space="preserve">
          <source>Date format</source>
          <target state="translated">Formato da data</target>
        </trans-unit>
        <trans-unit id="SettingsAppearanceTheme.Text" translate="yes" xml:space="preserve">
          <source>App theme</source>
          <target state="translated">Tema do aplicativo</target>
        </trans-unit>
        <trans-unit id="SettingsAppearanceTitle.Text" translate="yes" xml:space="preserve">
          <source>Appearance</source>
          <target state="translated">Aparência</target>
        </trans-unit>
        <trans-unit id="SettingsFilesAndFoldersShowDriveLetters.Text" translate="yes" xml:space="preserve">
          <source>Show drive letters</source>
          <target state="translated">Mostrar letras da unidade</target>
        </trans-unit>
        <trans-unit id="SettingsFilesAndFoldersShowFileExtensions.Text" translate="yes" xml:space="preserve">
          <source>Show extensions for known file types</source>
          <target state="translated">Mostrar extensões para tipos de arquivos conhecidos</target>
        </trans-unit>
        <trans-unit id="SettingsFilesAndFoldersShowHiddenFiles.Text" translate="yes" xml:space="preserve">
          <source>Show hidden files, folders, and drives</source>
          <target state="translated">Mostrar arquivos, pastas e unidades ocultas</target>
        </trans-unit>
        <trans-unit id="SettingsFilesAndFoldersTitle.Text" translate="yes" xml:space="preserve">
          <source>Files and Folders</source>
          <target state="translated">Arquivos e Pastas</target>
        </trans-unit>
        <trans-unit id="SettingsExperimentalDoubleTapToRenameFiles.Text" translate="yes" xml:space="preserve">
          <source>Double tap to rename files</source>
          <target state="translated">Clique duas vezes para renomear arquivos</target>
        </trans-unit>
        <trans-unit id="SettingsExperimentalTitle.Text" translate="yes" xml:space="preserve">
          <source>Experimental</source>
          <target state="translated">Experimental</target>
        </trans-unit>
        <trans-unit id="SettingsPageHeader.Text" translate="yes" xml:space="preserve">
          <source>Settings</source>
          <target state="translated">Configurações</target>
        </trans-unit>
        <trans-unit id="SettingsNavAbout.Content" translate="yes" xml:space="preserve">
          <source>About</source>
          <target state="translated">Sobre</target>
        </trans-unit>
        <trans-unit id="SettingsNavAppearance.Content" translate="yes" xml:space="preserve">
          <source>Appearance</source>
          <target state="translated">Aparência</target>
        </trans-unit>
        <trans-unit id="SettingsNavExperimental.Content" translate="yes" xml:space="preserve">
          <source>Experimental</source>
          <target state="translated">Experimental</target>
        </trans-unit>
        <trans-unit id="SettingsNavFilesAndFolders.Content" translate="yes" xml:space="preserve">
          <source>Files and Folders</source>
          <target state="translated">Arquivos e Pastas</target>
        </trans-unit>
        <trans-unit id="SettingsNavOnStartup.Content" translate="yes" xml:space="preserve">
          <source>On Startup</source>
          <target state="translated">Ao iniciar</target>
        </trans-unit>
        <trans-unit id="SettingsNavPreferences.Content" translate="yes" xml:space="preserve">
          <source>Preferences</source>
          <target state="translated">Preferências</target>
        </trans-unit>
        <trans-unit id="SettingsNavSearch.PlaceholderText" translate="yes" xml:space="preserve">
          <source>Search</source>
          <target state="translated">Pesquisar</target>
        </trans-unit>
        <trans-unit id="SettingsExperimentalDescription.Text" translate="yes" xml:space="preserve">
          <source>WARNING: EXPERIMENTAL FEATURES AHEAD!</source>
          <target state="translated">AVISO: RECURSOS EXPERIMENTAIS ABAIXO!</target>
        </trans-unit>
        <trans-unit id="SettingsOnStartupContinueWhereYouLeftOff.Content" translate="yes" xml:space="preserve">
          <source>Continue where you left off</source>
          <target state="translated">Continuar de onde você parou</target>
        </trans-unit>
        <trans-unit id="SettingsOnStartupOpenANewTab.Content" translate="yes" xml:space="preserve">
          <source>Open a new tab</source>
          <target state="translated">Abrir uma nova guia</target>
        </trans-unit>
        <trans-unit id="SettingsOnStartupOpenASpecificPage.Content" translate="yes" xml:space="preserve">
          <source>Open a specific page or pages</source>
          <target state="translated">Abra uma página ou páginas específicas</target>
        </trans-unit>
        <trans-unit id="SettingsOnStartupTitle.Text" translate="yes" xml:space="preserve">
          <source>On Startup</source>
          <target state="translated">Ao iniciar</target>
        </trans-unit>
        <trans-unit id="SettingsPreferencesPinOneDrive.Text" translate="yes" xml:space="preserve">
          <source>Pin OneDrive to the sidebar</source>
          <target state="translated">Fixar o OneDrive na barra lateral</target>
        </trans-unit>
        <trans-unit id="SettingsExperimentalRecycleBin.Text" translate="yes" xml:space="preserve">
          <source>Enable Recycle Bin support</source>
          <target state="translated">Ativar suporte à Lixeira</target>
        </trans-unit>
        <trans-unit id="SettingsShowFileOwnerInProperties.Text" translate="yes" xml:space="preserve">
          <source>Show Owner in properties</source>
          <target state="translated">Mostrar proprietário nas propriedades</target>
        </trans-unit>
        <trans-unit id="SettingsPreferencesShowConfirmDeleteDialog.Text" translate="yes" xml:space="preserve">
          <source>Show a confirmation dialog when deleting files or folders</source>
          <target state="translated">Mostrar uma caixa de diálogo de confirmação ao excluir arquivos ou pastas</target>
        </trans-unit>
        <trans-unit id="SettingsPreferencesTerminalApplications.Text" translate="yes" xml:space="preserve">
          <source>Terminal Applications</source>
          <target state="translated">Aplicações de Terminais</target>
        </trans-unit>
        <trans-unit id="SettingsPreferencesTitle.Text" translate="yes" xml:space="preserve">
          <source>Preferences</source>
          <target state="translated">Preferências</target>
        </trans-unit>
        <trans-unit id="SidebarDesktop" translate="yes" xml:space="preserve">
          <source>Desktop</source>
          <target state="translated">Área de Trabalho</target>
        </trans-unit>
        <trans-unit id="SidebarDocuments" translate="yes" xml:space="preserve">
          <source>Documents</source>
          <target state="translated">Documentos</target>
        </trans-unit>
        <trans-unit id="SidebarDownloads" translate="yes" xml:space="preserve">
          <source>Downloads</source>
          <target state="translated">Downloads</target>
        </trans-unit>
        <trans-unit id="SidebarHome" translate="yes" xml:space="preserve">
          <source>Home</source>
          <target state="translated">Página Inicial</target>
        </trans-unit>
        <trans-unit id="SidebarMusic" translate="yes" xml:space="preserve">
          <source>Music</source>
          <target state="translated">Música</target>
        </trans-unit>
        <trans-unit id="SidebarPictures" translate="yes" xml:space="preserve">
          <source>Pictures</source>
          <target state="translated">Imagens</target>
        </trans-unit>
        <trans-unit id="SideBarUnpinFromSideBar.Text" translate="yes" xml:space="preserve">
          <source>Unpin from Sidebar</source>
          <target state="translated">Desafixar da barra lateral</target>
        </trans-unit>
        <trans-unit id="SidebarVideos" translate="yes" xml:space="preserve">
          <source>Videos</source>
          <target state="translated">Vídeos</target>
        </trans-unit>
        <trans-unit id="SidebarSettings.Text" translate="yes" xml:space="preserve">
          <source>Settings</source>
          <target state="translated">Configurações</target>
        </trans-unit>
        <trans-unit id="BaseLayoutContextFlyoutSortBy.Text" translate="yes" xml:space="preserve">
          <source>Sort by</source>
          <target state="translated">Classificar por</target>
        </trans-unit>
        <trans-unit id="BaseLayoutContextFlyoutSortByName.Text" translate="yes" xml:space="preserve">
          <source>Name</source>
          <target state="translated">Nome</target>
        </trans-unit>
        <trans-unit id="BaseLayoutContextFlyoutSortByDate.Text" translate="yes" xml:space="preserve">
          <source>Date modified</source>
          <target state="translated">Data de modificação</target>
        </trans-unit>
        <trans-unit id="BaseLayoutContextFlyoutSortByType.Text" translate="yes" xml:space="preserve">
          <source>Type</source>
          <target state="translated">Tipo</target>
        </trans-unit>
        <trans-unit id="BaseLayoutContextFlyoutSortBySize.Text" translate="yes" xml:space="preserve">
          <source>Size</source>
          <target state="translated">Tamanho</target>
        </trans-unit>
        <trans-unit id="BaseLayoutContextFlyoutSortByAscending.Text" translate="yes" xml:space="preserve">
          <source>Ascending</source>
          <target state="translated">Crescente</target>
        </trans-unit>
        <trans-unit id="BaseLayoutContextFlyoutSortByDescending.Text" translate="yes" xml:space="preserve">
          <source>Descending</source>
          <target state="translated">Decrescente</target>
        </trans-unit>
        <trans-unit id="BaseLayoutContextFlyoutRefresh.Text" translate="yes" xml:space="preserve">
          <source>Refresh</source>
          <target state="translated">Atualizar</target>
        </trans-unit>
        <trans-unit id="BaseLayoutContextFlyoutPaste.Text" translate="yes" xml:space="preserve">
          <source>Paste</source>
          <target state="translated">Colar</target>
        </trans-unit>
        <trans-unit id="BaseLayoutContextFlyoutOpenInTerminal.Text" translate="yes" xml:space="preserve">
          <source>Open in Terminal...</source>
          <target state="translated">Abrir no Terminal</target>
        </trans-unit>
        <trans-unit id="PropertiesItemMD5Hash.Text" translate="yes" xml:space="preserve">
          <source>MD5Hash:</source>
          <target state="translated">MD5Hash:</target>
        </trans-unit>
        <trans-unit id="BaseLayoutContextFlyoutNew.Text" translate="yes" xml:space="preserve">
          <source>New</source>
          <target state="translated">Novo</target>
        </trans-unit>
        <trans-unit id="BaseLayoutContextFlyoutNewFolder.Text" translate="yes" xml:space="preserve">
          <source>Folder</source>
          <target state="translated">Pasta</target>
        </trans-unit>
        <trans-unit id="BaseLayoutContextFlyoutNewBitmapImage.Text" translate="yes" xml:space="preserve">
          <source>Bitmap Image</source>
          <target state="translated">Imagem de Bitmap</target>
        </trans-unit>
        <trans-unit id="BaseLayoutContextFlyoutNewTextDocument.Text" translate="yes" xml:space="preserve">
          <source>Text Document</source>
          <target state="translated">Documento de Texto</target>
        </trans-unit>
        <trans-unit id="BaseLayoutContextFlyoutPropertiesFolder.Text" translate="yes" xml:space="preserve">
          <source>Properties</source>
          <target state="translated">Propriedades</target>
        </trans-unit>
        <trans-unit id="BaseLayoutItemContextFlyoutExtract.Text" translate="yes" xml:space="preserve">
          <source>Extract</source>
          <target state="translated">Extrair</target>
        </trans-unit>
        <trans-unit id="BaseLayoutItemContextFlyoutOpenItem.Text" translate="yes" xml:space="preserve">
          <source>Open</source>
          <target state="translated">Abrir</target>
        </trans-unit>
        <trans-unit id="BaseLayoutItemContextFlyoutOpenInNewTab.Text" translate="yes" xml:space="preserve">
          <source>Open in new tab</source>
          <target state="translated">Abrir em uma nova guia</target>
        </trans-unit>
        <trans-unit id="BaseLayoutItemContextFlyoutOpenInNewWindow.Text" translate="yes" xml:space="preserve">
          <source>Open in new window</source>
          <target state="translated">Abrir em nova janela</target>
        </trans-unit>
        <trans-unit id="BaseLayoutItemContextFlyoutSetAsDesktopBackground.Text" translate="yes" xml:space="preserve">
          <source>Set as desktop background</source>
          <target state="translated">Definir como tela de fundo da área de trabalho</target>
        </trans-unit>
        <trans-unit id="BaseLayoutItemContextFlyoutShare.Text" translate="yes" xml:space="preserve">
          <source>Share</source>
          <target state="translated">Compartilhar</target>
        </trans-unit>
        <trans-unit id="BaseLayoutItemContextFlyoutCut.Text" translate="yes" xml:space="preserve">
          <source>Cut</source>
          <target state="translated">Recortar</target>
        </trans-unit>
        <trans-unit id="BaseLayoutItemContextFlyoutCopy.Text" translate="yes" xml:space="preserve">
          <source>Copy</source>
          <target state="translated">Copiar</target>
        </trans-unit>
        <trans-unit id="BaseLayoutItemContextFlyoutDelete.Text" translate="yes" xml:space="preserve">
          <source>Delete</source>
          <target state="translated">Excluir</target>
        </trans-unit>
        <trans-unit id="BaseLayoutItemContextFlyoutRename.Text" translate="yes" xml:space="preserve">
          <source>Rename</source>
          <target state="translated">Renomear</target>
        </trans-unit>
        <trans-unit id="BaseLayoutItemContextFlyoutPinToSidebar.Text" translate="yes" xml:space="preserve">
          <source>Pin to sidebar</source>
          <target state="translated">Fixar na barra lateral</target>
        </trans-unit>
        <trans-unit id="BaseLayoutItemContextFlyoutProperties.Text" translate="yes" xml:space="preserve">
          <source>Properties</source>
          <target state="translated">Propriedades</target>
        </trans-unit>
        <trans-unit id="BaseLayoutItemContextFlyoutQuickLook.Text" translate="yes" xml:space="preserve">
          <source>QuickLook</source>
          <target state="translated">QuickLook</target>
        </trans-unit>
        <trans-unit id="WelcomeDialog.Title" translate="yes" xml:space="preserve">
          <source>Welcome to Files</source>
          <target state="translated">Bem vindo ao Files UWP</target>
        </trans-unit>
        <trans-unit id="WelcomeDialog.PrimaryButtonText" translate="yes" xml:space="preserve">
          <source>Grant Permission</source>
          <target state="translated">Conceder Permissão</target>
        </trans-unit>
        <trans-unit id="WelcomeDialogTextBlock.Text" translate="yes" xml:space="preserve">
          <source>To get started, you'll need to grant us permission to display your files. This will open a Settings page where you can grant us this permission. You'll need to reopen the app once completed. </source>
          <target state="translated">Para começar, você precisa nos conceder permissão para exibir seus arquivos. Isso abrirá uma página de configurações onde você pode nos conceder essa permissão. Você precisará reabrir o aplicativo depois de concluído. </target>
        </trans-unit>
        <trans-unit id="FileFolderListItem" translate="yes" xml:space="preserve">
          <source>File folder</source>
          <target state="translated">Pasta de arquivos</target>
        </trans-unit>
        <trans-unit id="ItemTypeFile" translate="yes" xml:space="preserve">
          <source>File</source>
          <target state="translated">Arquivo</target>
        </trans-unit>
        <trans-unit id="RenameDialog.Title" translate="yes" xml:space="preserve">
          <source>Enter an item name</source>
          <target state="translated">Digite o nome do arquivo</target>
        </trans-unit>
        <trans-unit id="RenameDialogInputText.PlaceholderText" translate="yes" xml:space="preserve">
          <source>Enter an item name without an extension</source>
          <target state="translated">Digite o nome do arquivo sem uma extensão</target>
        </trans-unit>
        <trans-unit id="RenameDialog.PrimaryButtonText" translate="yes" xml:space="preserve">
          <source>Set Name</source>
          <target state="translated">Definir Nome</target>
        </trans-unit>
        <trans-unit id="RenameDialog.SecondaryButtonText" translate="yes" xml:space="preserve">
          <source>Cancel</source>
          <target state="translated">Cancelar</target>
        </trans-unit>
        <trans-unit id="NewTab" translate="yes" xml:space="preserve">
          <source>New tab</source>
          <target state="translated">Nova guia</target>
        </trans-unit>
        <trans-unit id="SystemTheme" translate="yes" xml:space="preserve">
          <source>Windows default</source>
          <target state="translated">Padrão do Windows</target>
        </trans-unit>
        <trans-unit id="LightTheme" translate="yes" xml:space="preserve">
          <source>Light</source>
          <target state="translated">Claro</target>
        </trans-unit>
        <trans-unit id="DarkTheme" translate="yes" xml:space="preserve">
          <source>Dark</source>
          <target state="translated">Escuro</target>
        </trans-unit>
        <trans-unit id="ApplicationTimeStye" translate="yes" xml:space="preserve">
          <source>Application</source>
          <target state="translated">Aplicativo</target>
        </trans-unit>
        <trans-unit id="SystemTimeStye" translate="yes" xml:space="preserve">
          <source>System</source>
          <target state="translated">Sistema</target>
        </trans-unit>
        <trans-unit id="NewFolder" translate="yes" xml:space="preserve">
          <source>New Folder</source>
          <target state="translated">Nova pasta</target>
        </trans-unit>
        <trans-unit id="NewTextDocument" translate="yes" xml:space="preserve">
          <source>New Text Document</source>
          <target state="translated">Novo Documento de Texto</target>
        </trans-unit>
        <trans-unit id="NewBitmapImage" translate="yes" xml:space="preserve">
          <source>New Bitmap Image</source>
          <target state="translated">Nova Imagem de Bitmap</target>
        </trans-unit>
        <trans-unit id="EmptyFolder.Text" translate="yes" xml:space="preserve">
          <source>This folder is empty.</source>
          <target state="translated">Esta pasta está vazia.</target>
        </trans-unit>
        <trans-unit id="NavBackButton.ToolTipService.ToolTip" translate="yes" xml:space="preserve">
          <source>Back (Alt + Left Arrow)</source>
          <target state="translated">Voltar (Alt + Seta para a esquerda)</target>
        </trans-unit>
        <trans-unit id="NavForwardButton.ToolTipService.ToolTip" translate="yes" xml:space="preserve">
          <source>Forward (Alt + Right Arrow)</source>
          <target state="translated">Avançar (Alt + Seta para a direita)</target>
        </trans-unit>
        <trans-unit id="NavUpButton.ToolTipService.ToolTip" translate="yes" xml:space="preserve">
          <source>Up (Alt + Up Arrow)</source>
          <target state="translated">Em cima (Alt + Seta para cima)</target>
        </trans-unit>
        <trans-unit id="NavRefreshButton.ToolTipService.ToolTip" translate="yes" xml:space="preserve">
          <source>Refresh (F5)</source>
          <target state="translated">Atualizar (F5)</target>
        </trans-unit>
        <trans-unit id="NavNewItemButton.ToolTipService.ToolTip" translate="yes" xml:space="preserve">
          <source>Create a new item (Ctrl + Shift + N)</source>
          <target state="translated">Crie um novo arquivo (Ctrl + Shift + N)</target>
        </trans-unit>
        <trans-unit id="NavSearchButton.ToolTipService.ToolTip" translate="yes" xml:space="preserve">
          <source>Search</source>
          <target state="translated">Pesquisar</target>
        </trans-unit>
        <trans-unit id="NavMoreButton.ToolTipService.ToolTip" translate="yes" xml:space="preserve">
          <source>More options</source>
          <target state="translated">Mais opções</target>
        </trans-unit>
        <trans-unit id="PropertiesTitle" translate="yes" xml:space="preserve">
          <source>Properties</source>
          <target state="translated">Propriedades</target>
        </trans-unit>
        <trans-unit id="PropertiesAttributes.Text" translate="yes" xml:space="preserve">
          <source>Attributes:</source>
          <target state="translated">Atributos:</target>
        </trans-unit>
        <trans-unit id="PropertiesTitleSecondary.Text" translate="yes" xml:space="preserve">
          <source>Properties</source>
          <target state="translated">Propriedades</target>
        </trans-unit>
        <trans-unit id="SettingsPreferencesTerminalApplicationsSampleProfiles.ToolTipService.ToolTip" translate="yes" xml:space="preserve">
          <source>View sample profiles</source>
          <target state="translated">Ver perfis de amostra</target>
        </trans-unit>
        <trans-unit id="ItemAlreadyExistsDialogContent" translate="yes" xml:space="preserve">
          <source>An item with this name already exists in this directory.</source>
          <target state="translated">Um arquivo com esse nome já existe neste diretório.</target>
        </trans-unit>
        <trans-unit id="ItemAlreadyExistsDialogPrimaryButtonText" translate="yes" xml:space="preserve">
          <source>Generate new name</source>
          <target state="translated">Gerar novo nome</target>
        </trans-unit>
        <trans-unit id="ItemAlreadyExistsDialogSecondaryButtonText" translate="yes" xml:space="preserve">
          <source>Replace existing item</source>
          <target state="translated">Substituir arquivo existente</target>
        </trans-unit>
        <trans-unit id="ItemAlreadyExistsDialogTitle" translate="yes" xml:space="preserve">
          <source>Item already exists</source>
          <target state="translated">O item já existe.</target>
        </trans-unit>
        <trans-unit id="BaseLayoutItemContextFlyoutSetAsLockscreenBackground.Text" translate="yes" xml:space="preserve">
          <source>Set as lockscreen background</source>
          <target state="translated">Definir como plano de fundo da tela de bloqueio</target>
        </trans-unit>
        <trans-unit id="StatusBarControlGridViewLarge.Text" translate="yes" xml:space="preserve">
          <source>Grid View (Large)</source>
          <target state="translated">ícones grandes</target>
        </trans-unit>
        <trans-unit id="StatusBarControlGridViewMedium.Text" translate="yes" xml:space="preserve">
          <source>Grid View (Medium)</source>
          <target state="translated">ícones médios</target>
        </trans-unit>
        <trans-unit id="StatusBarControlGridViewSmall.Text" translate="yes" xml:space="preserve">
          <source>Grid View (Small)</source>
          <target state="translated">ícones pequenos</target>
        </trans-unit>
        <trans-unit id="StatusBarControlTilesView.Text" translate="yes" xml:space="preserve">
          <source>Tiles View</source>
          <target state="translated">Blocos</target>
        </trans-unit>
        <trans-unit id="PropertiesDialogOKButton.Content" translate="yes" xml:space="preserve">
          <source>OK</source>
          <target state="translated">Ok</target>
        </trans-unit>
        <trans-unit id="AccessDeniedDeleteDialog.Text" translate="yes" xml:space="preserve">
          <source>We weren't able to delete this item</source>
          <target state="translated">Não foi possível excluir este arquivo</target>
        </trans-unit>
        <trans-unit id="AccessDeniedDeleteDialog.Title" translate="yes" xml:space="preserve">
          <source>Access Denied</source>
          <target state="translated">Acesso Negado</target>
        </trans-unit>
        <trans-unit id="DriveUnpluggedDialog.Text" translate="yes" xml:space="preserve">
          <source>Please insert the necessary drive to access this item.</source>
          <target state="translated">Por favor, insira a unidade necessária para acessar este arquivo.</target>
        </trans-unit>
        <trans-unit id="DriveUnpluggedDialog.Title" translate="yes" xml:space="preserve">
          <source>Drive Unplugged</source>
          <target state="translated">Unidade desconectada</target>
        </trans-unit>
        <trans-unit id="FileNotFoundDialog.Text" translate="yes" xml:space="preserve">
          <source>The file you are attempting to access may have been moved or deleted.</source>
          <target state="translated">O arquivo que você está tentando acessar pode ter sido movido ou excluído.</target>
        </trans-unit>
        <trans-unit id="FileNotFoundDialog.Title" translate="yes" xml:space="preserve">
          <source>File Not Found</source>
          <target state="translated">Arquivo não encontrado</target>
        </trans-unit>
        <trans-unit id="FileNotFoundPreviewDialog.Text" translate="yes" xml:space="preserve">
          <source>The file you are attempting to preview may have been moved or deleted.</source>
          <target state="translated">O arquivo que você está tentando visualizar pode ter sido movido ou excluído.</target>
        </trans-unit>
        <trans-unit id="FolderNotFoundDialog.Text" translate="yes" xml:space="preserve">
          <source>The folder you are attempting to access may have been moved or deleted.</source>
          <target state="translated">A pasta que você está tentando acessar pode ter sido movida ou excluída.</target>
        </trans-unit>
        <trans-unit id="FolderNotFoundDialog.Title" translate="yes" xml:space="preserve">
          <source>Did you delete this folder?</source>
          <target state="translated">Você excluiu esta pasta?</target>
        </trans-unit>
        <trans-unit id="FileInUseDeleteDialog.Text" translate="yes" xml:space="preserve">
          <source>The file you're trying to delete is currently being used by an another application.</source>
          <target state="translated">O arquivo que você está tentando excluir está sendo usado por outro aplicativo.</target>
        </trans-unit>
        <trans-unit id="FileInUseDeleteDialog.Title" translate="yes" xml:space="preserve">
          <source>File is in use</source>
          <target state="translated">O arquivo está sendo usado</target>
        </trans-unit>
        <trans-unit id="FileInUseDeleteDialog.PrimaryButtonText" translate="yes" xml:space="preserve">
          <source>Try again</source>
          <target state="translated">Tentar novamente</target>
        </trans-unit>
        <trans-unit id="FileInUseDeleteDialog.SecondaryButtonText" translate="yes" xml:space="preserve">
          <source>OK</source>
          <target state="translated">Ok</target>
        </trans-unit>
        <trans-unit id="StatusBarControlLayoutMode.ToolTipService.ToolTip" translate="yes" xml:space="preserve">
          <source>Layout mode</source>
          <target state="translated">Modo de layout</target>
        </trans-unit>
        <trans-unit id="StatusBarControlSelectionOptions.ToolTipService.ToolTip" translate="yes" xml:space="preserve">
          <source>Selection options</source>
          <target state="translated">Opções de seleção</target>
        </trans-unit>
        <trans-unit id="PropertiesDialogReadOnly.Content" translate="yes" xml:space="preserve">
          <source>Read-only</source>
          <target state="translated">Somente leitura</target>
        </trans-unit>
        <trans-unit id="PropertiesDialogHidden.Content" translate="yes" xml:space="preserve">
          <source>Hidden</source>
          <target state="translated">Oculto</target>
        </trans-unit>
        <trans-unit id="BaseLayoutContextFlyoutEmptyRecycleBin.Text" translate="yes" xml:space="preserve">
          <source>Empty recycle bin</source>
          <target state="translated">Esvaziar lixeira</target>
        </trans-unit>
        <trans-unit id="BaseLayoutItemContextFlyoutRestore.Text" translate="yes" xml:space="preserve">
          <source>Restore</source>
          <target state="translated">Restaurar</target>
        </trans-unit>
        <trans-unit id="DaysAgo" translate="yes" xml:space="preserve">
          <source>{0} days ago</source>
          <target state="translated">{0} dias atrás</target>
        </trans-unit>
        <trans-unit id="DayAgo" translate="yes" xml:space="preserve">
          <source>{0} day ago</source>
          <target state="translated">{0} dia atrás</target>
        </trans-unit>
        <trans-unit id="HoursAgo" translate="yes" xml:space="preserve">
          <source>{0} hours ago</source>
          <target state="translated">{0} horas atrás</target>
        </trans-unit>
        <trans-unit id="HourAgo" translate="yes" xml:space="preserve">
          <source>{0} hour ago</source>
          <target state="translated">{0} hora atrás</target>
        </trans-unit>
        <trans-unit id="MinutesAgo" translate="yes" xml:space="preserve">
          <source>{0} minutes ago</source>
          <target state="translated">{0} minutos atrás</target>
        </trans-unit>
        <trans-unit id="MinuteAgo" translate="yes" xml:space="preserve">
          <source>{0} minute ago</source>
          <target state="translated">{0} minuto atrás</target>
        </trans-unit>
        <trans-unit id="SecondsAgo" translate="yes" xml:space="preserve">
          <source>{0} seconds ago</source>
          <target state="translated">{0} segundos atrás</target>
        </trans-unit>
        <trans-unit id="SettingsOnStartupOpenASpecificPagePath.PlaceholderText" translate="yes" xml:space="preserve">
          <source>New Tab</source>
          <target state="translated">Nova guia</target>
        </trans-unit>
        <trans-unit id="ErrorDialogUnsupportedOperation" translate="yes" xml:space="preserve">
          <source>The requested operation is not supported</source>
          <target state="translated">Não há suporte para a operação solicitada.</target>
        </trans-unit>
        <trans-unit id="DriveFreeSpaceAndCapacity" translate="yes" xml:space="preserve">
          <source>{0} free of {1}</source>
          <target state="translated">{0} livre(s) de {1}</target>
        </trans-unit>
        <trans-unit id="BaseLayoutItemContextFlyoutOpenItemWith.Text" translate="yes" xml:space="preserve">
          <source>Open With</source>
          <target state="translated">Abrir Com</target>
        </trans-unit>
        <trans-unit id="FileNameTeachingTip.Subtitle" translate="yes" xml:space="preserve">
          <source>The item name must not contain the following characters: \ / : * ? " <it id="1" pos="open">&lt; &gt;</it> |</source>
          <target state="translated">O nome do arquivo não deve conter os seguintes caracteres: \ / : * ? " <it id="1" pos="open">&lt; &gt;</it> |</target>
        </trans-unit>
        <trans-unit id="FileNameTeachingTip.CloseButtonContent" translate="yes" xml:space="preserve">
          <source>OK</source>
          <target state="translated">Ok</target>
        </trans-unit>
        <trans-unit id="RenameDialogSymbolsTip.Text" translate="yes" xml:space="preserve">
          <source>The item name must not contain the following characters: \ / : * ? " <it id="1" pos="open">&lt; &gt;</it> |</source>
          <target state="translated">O nome do arquivo não deve conter os seguintes caracteres: \ / : * ? " <it id="1" pos="open">&lt; &gt;</it> |</target>
        </trans-unit>
        <trans-unit id="SettingsAboutOpenLogLocationButton.Content" translate="yes" xml:space="preserve">
          <source>Open log location</source>
          <target state="translated">Abrir local do log</target>
        </trans-unit>
        <trans-unit id="TabStripAddNewTab.ToolTipService.ToolTip" translate="yes" xml:space="preserve">
          <source>New tab (Ctrl + T)</source>
          <target state="translated">Nova Guia (Ctrl + T)</target>
        </trans-unit>
        <trans-unit id="ItemSelected.Text" translate="yes" xml:space="preserve">
          <source>item selected</source>
          <target state="translated">Item selecionado</target>
        </trans-unit>
        <trans-unit id="ItemsSelected.Text" translate="yes" xml:space="preserve">
          <source>items selected</source>
          <target state="translated">Itens selecionados</target>
        </trans-unit>
        <trans-unit id="ItemCount.Text" translate="yes" xml:space="preserve">
          <source>item</source>
          <target state="translated">Item</target>
        </trans-unit>
        <trans-unit id="ItemsCount.Text" translate="yes" xml:space="preserve">
          <source>items</source>
          <target state="translated">Itens</target>
        </trans-unit>
        <trans-unit id="DeleteInProgress.Title" translate="yes" xml:space="preserve">
          <source>Deleting files</source>
          <target state="translated">Excluindo arquivos</target>
        </trans-unit>
        <trans-unit id="ExtractInProgress.Title" translate="yes" xml:space="preserve">
          <source>Extracting files</source>
          <target state="translated">Extraindo arquivos...</target>
        </trans-unit>
        <trans-unit id="PasteInProgress.Title" translate="yes" xml:space="preserve">
          <source>Pasting files</source>
          <target state="translated">Colando arquivos</target>
        </trans-unit>
        <trans-unit id="RecycleInProgress.Title" translate="yes" xml:space="preserve">
          <source>Moving files to Recycle Bin</source>
          <target state="translated">Movendo arquivos para a lixeira</target>
        </trans-unit>
        <trans-unit id="BaseLayoutContextFlyoutPinDirectoryToSidebar.Text" translate="yes" xml:space="preserve">
          <source>Pin directory to sidebar</source>
          <target state="translated">Fixar diretório na barra lateral</target>
        </trans-unit>
        <trans-unit id="ConfirmEmptyBinDialog.PrimaryButtonText" translate="yes" xml:space="preserve">
          <source>OK</source>
          <target state="translated">Ok</target>
        </trans-unit>
        <trans-unit id="ConfirmEmptyBinDialog.SecondaryButtonText" translate="yes" xml:space="preserve">
          <source>Cancel</source>
          <target state="translated">Cancelar</target>
        </trans-unit>
        <trans-unit id="ConfirmEmptyBinDialogContent" translate="yes" xml:space="preserve">
          <source>Are you sure you want to delete all items?</source>
          <target state="translated">Tem certeza de que deseja excluir todos os itens?</target>
        </trans-unit>
        <trans-unit id="ConfirmEmptyBinDialogTitle" translate="yes" xml:space="preserve">
          <source>Empty recycle bin</source>
          <target state="translated">Esvaziar lixeira</target>
        </trans-unit>
        <trans-unit id="ItemSizeBytes" translate="yes" xml:space="preserve">
          <source>bytes</source>
          <target state="translated">bytes</target>
        </trans-unit>
        <trans-unit id="KiloByteSymbol" translate="yes" xml:space="preserve">
          <source>KB</source>
          <target state="translated">KB</target>
        </trans-unit>
        <trans-unit id="MegaByteSymbol" translate="yes" xml:space="preserve">
          <source>MB</source>
          <target state="translated">MB</target>
        </trans-unit>
        <trans-unit id="GigaByteSymbol" translate="yes" xml:space="preserve">
          <source>GB</source>
          <target state="translated">GB</target>
        </trans-unit>
        <trans-unit id="TeraByteSymbol" translate="yes" xml:space="preserve">
          <source>TB</source>
          <target state="translated">TB</target>
        </trans-unit>
        <trans-unit id="PetaByteSymbol" translate="yes" xml:space="preserve">
          <source>PB</source>
          <target state="translated">PB</target>
        </trans-unit>
        <trans-unit id="ByteSymbol" translate="yes" xml:space="preserve">
          <source>B</source>
          <target state="translated">B</target>
        </trans-unit>
        <trans-unit id="BaseLayoutContextFlyoutRunAsAdmin.Text" translate="yes" xml:space="preserve">
          <source>Run as administrator</source>
          <target state="translated">Executar como administrador</target>
        </trans-unit>
        <trans-unit id="SettingsAppearanceDateFormatsTip.ToolTipService.ToolTip" translate="yes" xml:space="preserve">
          <source>Learn more about date formats</source>
          <target state="translated">Saiba mais sobre os formatos de data</target>
        </trans-unit>
        <trans-unit id="BitlockerDialog.PrimaryButtonText" translate="yes" xml:space="preserve">
          <source>Unlock</source>
          <target state="translated">Desbloquear</target>
        </trans-unit>
        <trans-unit id="BitlockerDialog.SecondaryButtonText" translate="yes" xml:space="preserve">
          <source>Cancel</source>
          <target state="translated">Cancelar</target>
        </trans-unit>
        <trans-unit id="BitlockerDialog.Title" translate="yes" xml:space="preserve">
          <source>Enter password to unlock the drive</source>
          <target state="translated">Digite a senha para desbloquear a unidade</target>
        </trans-unit>
        <trans-unit id="BitlockerDialogInputText.PlaceholderText" translate="yes" xml:space="preserve">
          <source>Password</source>
          <target state="translated">Senha</target>
        </trans-unit>
        <trans-unit id="BitlockerInvalidPwDialog.Text" translate="yes" xml:space="preserve">
          <source>Please check the password and try again.</source>
          <target state="translated">Verifique a senha e tente novamente.</target>
        </trans-unit>
        <trans-unit id="BitlockerInvalidPwDialog.Title" translate="yes" xml:space="preserve">
          <source>BitLocker error</source>
          <target state="translated">Erro no BitLocker</target>
        </trans-unit>
        <trans-unit id="PropertiesFilesAndFoldersCount.Text" translate="yes" xml:space="preserve">
          <source>Contains:</source>
          <target state="translated">Contém:</target>
        </trans-unit>
        <trans-unit id="PropertiesFilesAndFoldersCountString" translate="yes" xml:space="preserve">
          <source>{0:#,##0} Files, {1:#,##0} Folders</source>
          <target state="translated">{0:#,##0} Arquivos, {1:#,##0} Pastas</target>
        </trans-unit>
        <trans-unit id="BaseLayoutContextFlyoutRunAsAnotherUser.Text" translate="yes" xml:space="preserve">
          <source>Run as another user</source>
          <target state="translated">Executar como outro usuário.</target>
        </trans-unit>
        <trans-unit id="PropertiesDriveItemTypesEquals" translate="yes" xml:space="preserve">
          <source>All type of {0}</source>
          <target state="translated">Todo o tipo de {0}</target>
        </trans-unit>
        <trans-unit id="PropertiesDriveItemTypeDifferent" translate="yes" xml:space="preserve">
          <source>Different types</source>
          <target state="translated">Tipos diferentes</target>
        </trans-unit>
        <trans-unit id="PropertiesCombinedItemPath" translate="yes" xml:space="preserve">
          <source>All in {0}</source>
          <target state="translated">Tudo em {0}</target>
        </trans-unit>
        <trans-unit id="PropertiesDriveUsedSpace.Text" translate="yes" xml:space="preserve">
          <source>Used space:</source>
          <target state="translated">Espaço usado:</target>
        </trans-unit>
        <trans-unit id="PropertiesDriveFreeSpace.Text" translate="yes" xml:space="preserve">
          <source>Free space:</source>
          <target state="translated">Espaço Livre:</target>
        </trans-unit>
        <trans-unit id="PropertiesDriveCapacity.Text" translate="yes" xml:space="preserve">
          <source>Capacity:</source>
          <target state="translated">Capacidade:</target>
        </trans-unit>
        <trans-unit id="PropertiesDriveFileSystem.Text" translate="yes" xml:space="preserve">
          <source>File system:</source>
          <target state="translated">Sistema de arquivos:</target>
        </trans-unit>
        <trans-unit id="SettingsPreferencesAppLanguage.Text" translate="yes" xml:space="preserve">
          <source>App Language</source>
          <target state="translated">Idioma</target>
        </trans-unit>
        <trans-unit id="SettingsPreferencesAppLanguageRestartRequired.Text" translate="yes" xml:space="preserve">
          <source>Restart required</source>
          <target state="translated">Reinicialização necessária</target>
        </trans-unit>
        <trans-unit id="syncStatusColumn.Header" translate="yes" xml:space="preserve">
          <source>Status</source>
          <target state="translated">Status</target>
        </trans-unit>
        <trans-unit id="JumpListRecentGroupHeader" translate="yes" xml:space="preserve">
          <source>Recent</source>
          <target state="translated">Recente</target>
        </trans-unit>
        <trans-unit id="SettingsOnStartupOpenAddPageButton.Content" translate="yes" xml:space="preserve">
          <source>Add a new page</source>
          <target state="translated">Adicionar uma nova página</target>
        </trans-unit>
        <trans-unit id="SettingsOnStartupOpenSpecificPagesUserControlChangePage.Text" translate="yes" xml:space="preserve">
          <source>Change Page Location</source>
          <target state="translated">Alterar local da página</target>
        </trans-unit>
        <trans-unit id="SettingsOnStartupPages.Text" translate="yes" xml:space="preserve">
          <source>Pages:</source>
          <target state="translated">Páginas:</target>
        </trans-unit>
        <trans-unit id="SettingsOnStartupOpenSpecificPagesUserControlRemovePage.Text" translate="yes" xml:space="preserve">
          <source>Remove Page</source>
          <target state="translated">Remover Página</target>
        </trans-unit>
<<<<<<< HEAD
        <trans-unit id="SettingsOnStartupNewInstanceBehaviour.Text" translate="yes" xml:space="preserve">
          <source>When launching a pinned folder</source>
          <target state="new">When launching a pinned folder</target>
        </trans-unit>
        <trans-unit id="SettingsOnStartupLaunchNewInstance.Content" translate="yes" xml:space="preserve">
          <source>Always open a new instance</source>
          <target state="new">Always open a new instance</target>
        </trans-unit>
        <trans-unit id="SettingsOnStartupLaunchNewTab.Content" translate="yes" xml:space="preserve">
          <source>Open folder in a new tab</source>
          <target state="new">Open folder in a new tab</target>
=======
        <trans-unit id="SettingsPreferencesSystemDefaultLanguageOption" translate="yes" xml:space="preserve">
          <source>Windows default</source>
          <target state="new">Windows default</target>
>>>>>>> 5a62addc
        </trans-unit>
      </group>
    </body>
  </file>
</xliff><|MERGE_RESOLUTION|>--- conflicted
+++ resolved
@@ -986,7 +986,6 @@
           <source>Remove Page</source>
           <target state="translated">Remover Página</target>
         </trans-unit>
-<<<<<<< HEAD
         <trans-unit id="SettingsOnStartupNewInstanceBehaviour.Text" translate="yes" xml:space="preserve">
           <source>When launching a pinned folder</source>
           <target state="new">When launching a pinned folder</target>
@@ -998,11 +997,10 @@
         <trans-unit id="SettingsOnStartupLaunchNewTab.Content" translate="yes" xml:space="preserve">
           <source>Open folder in a new tab</source>
           <target state="new">Open folder in a new tab</target>
-=======
+        </trans-unit>
         <trans-unit id="SettingsPreferencesSystemDefaultLanguageOption" translate="yes" xml:space="preserve">
           <source>Windows default</source>
           <target state="new">Windows default</target>
->>>>>>> 5a62addc
         </trans-unit>
       </group>
     </body>
